--- conflicted
+++ resolved
@@ -265,6 +265,7 @@
                           [libiscsi can retrieve session information])],
                [have_libiscsi_session_info_msg=", without iscsi sessions"])
 
+
   if test "x$have_iscsi" = "xno"; then
     AC_MSG_ERROR([iSCSI support requested but libraries not found])
   fi
@@ -372,8 +373,6 @@
     fi
 fi
 
-<<<<<<< HEAD
-=======
 
 # LSM module
 have_lsm=no
@@ -404,7 +403,6 @@
 
 
 
->>>>>>> 080f1fde
 AM_CONDITIONAL(HAVE_ZRAM, [test "$have_kbd" = "yes" -a "$have_swap" = "yes"])
 # Internationalization
 #
@@ -437,11 +435,8 @@
 modules/lvm2/data/Makefile
 modules/zram/Makefile
 modules/zram/data/Makefile
-<<<<<<< HEAD
-=======
 modules/lsm/Makefile
 modules/lsm/data/Makefile
->>>>>>> 080f1fde
 doc/Makefile
 doc/storaged-docs.xml.in
 doc/storaged-sections.txt.in
@@ -471,10 +466,7 @@
 doc/storaged-docs.xml.zram.generated
 doc/storaged-sections.txt.zram.sections
 doc/storaged.types.zram
-<<<<<<< HEAD
-=======
 doc/storaged-docs.xml.lsm.dbus
->>>>>>> 080f1fde
 po/Makefile.in
 ])
 
@@ -512,8 +504,5 @@
         iSCSI module:               ${have_iscsi}${have_libiscsi_session_info_msg}
         LVM2  module:               ${have_lvm2}
         Zram module:                ${have_zram}
-<<<<<<< HEAD
-=======
         LibStorageMgmt module:      ${have_lsm}
->>>>>>> 080f1fde
 "