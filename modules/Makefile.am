--- conflicted
+++ resolved
@@ -22,11 +22,8 @@
 SUBDIRS += zram
 endif # HAVE_ZRAM
 
-<<<<<<< HEAD
-=======
 if HAVE_LSM
 SUBDIRS += lsm
 endif # HAVE_LSM
 
->>>>>>> 080f1fde
 NULL =