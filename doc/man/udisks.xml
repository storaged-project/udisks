--- conflicted
+++ resolved
@@ -133,40 +133,9 @@
         </para></listitem>
       </varlistentry>
       <varlistentry>
-<<<<<<< HEAD
-        <term>
-          <option>--eject</option>
-          <arg choice="plain"><replaceable>device_file</replaceable></arg>
-          <arg><option>--eject-options</option><arg choice="plain"><replaceable>options</replaceable></arg></arg>
-        </term>
-        <listitem>
-          <para>
-            Ejects media from the device represented
-            by <replaceable>device_file</replaceable> using a
-            comma-separated list
-            of <replaceable>options</replaceable>.
-          </para>
-        </listitem>
-      </varlistentry>
-
-      <varlistentry>
-        <term>
-          <option>--ata-smart-refresh</option>
-          <arg choice="plain"><replaceable>device_file</replaceable></arg>
-          <arg><option>--ata-smart-wakeup</option></arg>
-        </term>
-        <listitem>
-          <para>
-            Refreshes ATA SMART data for <replaceable>device_file</replaceable>. If the disk is
-            sleeping it will not be woken up unless <option>--ata-smart-wakeup</option> is passed.
-            will be used.
-          </para>
-        </listitem>
-=======
         <term><option>ID_DRIVE_FLASH_MMC</option></term>
         <listitem><para>The device is compatible with MultiMediaCard.
         </para></listitem>
->>>>>>> e9f628ed
       </varlistentry>
       <varlistentry>
         <term><option>ID_DRIVE_FLOPPY</option></term>
